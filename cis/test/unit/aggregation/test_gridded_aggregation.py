--- conflicted
+++ resolved
@@ -41,11 +41,7 @@
 
         result = numpy.array([8.0])
 
-<<<<<<< HEAD
-        assert numpy.equal(result, cube_out[0].data)
-=======
-        assert_arrays_almost_equal(result, cube_out[0].data)
->>>>>>> 8bed1f43
+        assert_arrays_almost_equal(result, cube_out[0].data)
 
     @istest
     def test_can_name_variables_by_variable_name(self):
@@ -53,11 +49,7 @@
 
         result = numpy.array([8.0])
 
-<<<<<<< HEAD
-        assert numpy.equal(result, cube_out[0].data)
-=======
-        assert_arrays_almost_equal(result, cube_out[0].data)
->>>>>>> 8bed1f43
+        assert_arrays_almost_equal(result, cube_out[0].data)
 
     @istest
     def test_collapsing_everything_returns_a_single_value(self):
@@ -65,11 +57,7 @@
 
         result = numpy.array([8.0])
 
-<<<<<<< HEAD
-        assert numpy.equal(result, cube_out[0].data)
-=======
-        assert_arrays_almost_equal(result, cube_out[0].data)
->>>>>>> 8bed1f43
+        assert_arrays_almost_equal(result, cube_out[0].data)
 
     @istest
     def test_collapsing_everything_returns_a_single_value_with_missing_values(self):
