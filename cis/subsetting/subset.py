--- conflicted
+++ resolved
@@ -25,11 +25,7 @@
     from cis.time_util import PartialDateTime
     from cis.exceptions import CoordinateNotFoundError
     from shapely.wkt import loads
-<<<<<<< HEAD
-    from shapely.geos import ReadingError
     from cis.data_io.cube_utils import _get_coord
-=======
->>>>>>> 8fdba600
 
     constraints = {}
 
