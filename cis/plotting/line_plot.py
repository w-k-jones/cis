--- conflicted
+++ resolved
@@ -8,13 +8,9 @@
         """
         Plots one or many line graphs
         """
-<<<<<<< HEAD
-        self.mplkwargs["linewidth"] = self.plot_args["itemwidth"]
-=======
         from cis.exceptions import InvalidDimensionError
         self.mplkwargs["linewidth"] = self.plot_args.get("itemwidth", 1) if self.plot_args.get("itemwidth",
                                                                                                1) is not None else 1
->>>>>>> d75c7a3b
 
         self.mplkwargs.pop("vmax", None)
         self.mplkwargs.pop("vmin", None)
