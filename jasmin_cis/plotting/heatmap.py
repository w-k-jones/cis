from jasmin_cis.plotting.generic_plot import Generic_Plot

class Heatmap(Generic_Plot):
    def plot(self):
        '''
        Plots a heatmap
        '''
<<<<<<< HEAD
        x_coords = self.unpacked_data_items[0]["x"]

        self.plot_method.pcolormesh(x_coords, self.unpacked_data_items[0]["y"], self.unpacked_data_items[0]["data"], *self.mplargs, **self.mplkwargs)

=======
        if self.is_map(): self.mplkwargs["latlon"] = True

        self.plot_method.pcolormesh(self.unpacked_data_items[0]["x"], self.unpacked_data_items[0]["y"], self.unpacked_data_items[0]["data"], *self.mplargs, **self.mplkwargs)

        self.mplkwargs.pop("latlon", None)
>>>>>>> 49aeefc7

    def set_default_axis_label(self, axis):
        return self.set_3daxis_label(axis)

    def format_plot(self):
        self.format_time_axis()
        self.format_3d_plot()<|MERGE_RESOLUTION|>--- conflicted
+++ resolved
@@ -5,18 +5,11 @@
         '''
         Plots a heatmap
         '''
-<<<<<<< HEAD
-        x_coords = self.unpacked_data_items[0]["x"]
-
-        self.plot_method.pcolormesh(x_coords, self.unpacked_data_items[0]["y"], self.unpacked_data_items[0]["data"], *self.mplargs, **self.mplkwargs)
-
-=======
         if self.is_map(): self.mplkwargs["latlon"] = True
 
         self.plot_method.pcolormesh(self.unpacked_data_items[0]["x"], self.unpacked_data_items[0]["y"], self.unpacked_data_items[0]["data"], *self.mplargs, **self.mplkwargs)
 
         self.mplkwargs.pop("latlon", None)
->>>>>>> 49aeefc7
 
     def set_default_axis_label(self, axis):
         return self.set_3daxis_label(axis)
