--- conflicted
+++ resolved
@@ -107,10 +107,9 @@
     args:
         main_arguments:    The command line arguments (minus the col command)         
     '''
-<<<<<<< HEAD
     from jasmin_cis.exceptions import InvalidColocationMethodError, CISError
-    from data_io.read import read_file_coordinates, read_variable
-    from col import Colocator, HyperPoint
+    from data_io.read import read_file_coordinates, read_variable_from_files
+    from col import Colocator
     
     sample_ponts = read_file_coordinates(main_arguments.pop("samplefilename"))
    
@@ -123,32 +122,16 @@
         
         #data_dict = read_variable(filename, variable)
         try:
-            data = read_variable(filename,[variable]+['Latitude','Longitude'])
+            data = read_variable_from_files(filename,[variable]+['Latitude','Longitude'])
         except CISError:
             __error_occurred("Unable to read file: "+filename)
         
         try:
-            colocate = Colocator(sample_ponts, data, method)
+            col = Colocator(sample_ponts, data, method)
         except InvalidColocationMethodError:
             __error_occurred("Invalid co-location method: "+method)
-=======
-    from data_io.read import read_file_coordinates, read_variable_from_files
-    from col import col, HyperPoint
-    import numpy as np
-    
-    sample_ponts = read_file_coordinates(main_arguments.pop("samplefilename"))
-   
-    for datafile in main_arguments.pop("datafiles"):
-        variable = datafile['variable']
-        filename = datafile['filename']
-
-        data_dict = read_variable_from_files(filename,[variable]+['Latitude','Longitude'])
-
-    #col_data = col(sample_ponts, data_dict[], datafile['method'])
->>>>>>> 2e32014f
         
-        colocate.colocate()
-
+        col.colocate()
 
 
 commands = { 'plot' : plot_cmd,
