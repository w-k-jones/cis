#!/bin/env python2.7
'''
Command line interface for the Climate Intercomparison Suite (CIS)
'''
import sys
from jasmin_cis.exceptions import CISError

import logging
logger = logging.getLogger(__name__)

__author__ = "David Michel, Daniel Wallis and Duncan Watson-Parris"
__version__ = "x"
__status__ = "Development"
__website__ = "http://proj.badc.rl.ac.uk/cedaservices/wiki/JASMIN/CommunityIntercomparisonSuite"


def __setup_logging(log_file, log_level):
    '''
    Set up the logging used throughout cis
    
    @param log_file:    The filename of the file to store the logs
    @param log_level:   The level at which to log 
    '''

    logging.basicConfig(format='%(levelname)s: %(message)s',filename=log_file, level=log_level)

    # This sends warnings straight to the logger, this is used as iris can throw a lot of warnings
    #  that we don't want bubbling up. We may change this in the future as it's a bit overkill.
    logging.captureWarnings(True)


def __error_occurred(e):
    '''
    Wrapper method used to print error messages.
    
    @param e: An error object or any string
    '''
    sys.stderr.write(str(e) + "\n")
    exit(1)


def plot_cmd(main_arguments):
    '''
    Main routine for handling calls to the 'plot' command. 
    Reads in the data files specified and passes the rest of the arguments to the plot function.
        

    @param main_arguments:    The command line arguments (minus the plot command)        
    '''
    from plot import Plotter
    from data_io.read import read_data
    import jasmin_cis.exceptions as ex
    from iris.exceptions import IrisError
    import utils
    from collections import OrderedDict

    try:
        # create a dictionary of [key=variable, value=list of filename]
        dict_of_var_and_filename = OrderedDict() # Cannot use dict, as unordered and need order for scatter overlay
        for datafile in main_arguments.datagroups:
            utils.add_element_to_list_in_dict(dict_of_var_and_filename, datafile.variable, datafile.filename)

        # create a list of data object (ungridded or gridded(in that case, a Iris cube)), concatenating data from various files
        data = [ read_data(files,var) for var, files in dict_of_var_and_filename.iteritems() ]

    except (IrisError, ex.InvalidVariableError, ex.ClassNotFoundError) as e:
        __error_occurred(e)
    except IOError as e:
        __error_occurred("There was an error reading one of the files: \n" + str(e))

    main_arguments = vars(main_arguments)
    plot_type = main_arguments.pop("type")
    output = main_arguments.pop("output")
    
    try:
        Plotter(data, plot_type, output, **main_arguments)
    except (ex.InvalidPlotTypeError, ex.InvalidPlotFormatError, ex.InconsistentDimensionsError, ex.InvalidFileExtensionError, ValueError) as e:
        __error_occurred(e)


def info_cmd(main_arguments):
    '''
    Main routine for handling calls to the 'info' command.
    Reads in the variables from the data file specified and lists them to stdout if no
    particular variable was specified, otherwise prints detailed information about each
    variable specified
        
    @param main_arguments:    The command line arguments (minus the info command)
<<<<<<< HEAD
    '''    
    variables = main_arguments.pop('variables', None)
    filename = main_arguments.pop('filename')
    data_type = main_arguments.pop('type', None)
    
    try:
        info(filename, variables, data_type)
=======
    '''
    from jasmin_cis.info import  info
    try:
        info(main_arguments.filename, main_arguments.variables)
>>>>>>> 293980af
    except CISError as e:
        __error_occurred(e)


def col_cmd(main_arguments):
    '''
    Main routine for handling calls to the co-locate ('col') command. 
        
    @param main_arguments:    The command line arguments (minus the col command)         
    '''
    from jasmin_cis.exceptions import ClassNotFoundError, CISError
    from col import Colocate
    from utils import add_file_prefix

    # Add a prefix to the output file so that we have a signature to use when we read it in again
    output_file = add_file_prefix("cis-col-", main_arguments.output + ".nc")

    col = Colocate(main_arguments.sample_file, output_file)

    for input_group in main_arguments.datagroups:
        filenames = input_group['filename']
        variable = input_group['variable']
        con_options = input_group['con_options']
        kern_options = input_group['kern_options']
        col_options = input_group['col_options']

        try:
            col.colocate(variable, filenames, col_options[0], con_options[0], con_options[1:], kern_options[0], kern_options[1:])
        except CISError as e:
            __error_occurred(e)
        except ClassNotFoundError as e:
            __error_occurred(str(e) + "\nInvalid co-location option.")


commands = { 'plot' : plot_cmd,
             'info' : info_cmd,
             'col'  : col_cmd }


def main():
    '''
    The main method for the program.
    Sets up logging, parses the command line arguments and then calls the appropriate command with its arguments
    '''
    import os
    from parse import parse_args
    import logging, logging.config
    from datetime import datetime

    # configure logging
    logging.config.fileConfig( os.path.join(os.path.dirname(__file__), "logging.conf"))
    logging.captureWarnings(True) # to catch warning from 3rd party libraries

    # parse command line arguments
    arguments = parse_args()
    command = arguments.command
    delattr(arguments, command) # Remove the command argument now it is not needed

    logging.debug("CIS started at: " + datetime.now().strftime("%Y-%m-%d %H:%M"))
    logging.debug("Running command: " + command)
    logging.debug("With the following arguments: " + str(arguments))

    # execute command
    commands[command](arguments)


if __name__ ==  '__main__':
    main()<|MERGE_RESOLUTION|>--- conflicted
+++ resolved
@@ -86,20 +86,16 @@
     variable specified
         
     @param main_arguments:    The command line arguments (minus the info command)
-<<<<<<< HEAD
     '''    
     variables = main_arguments.pop('variables', None)
     filename = main_arguments.pop('filename')
     data_type = main_arguments.pop('type', None)
+
+    from jasmin_cis.info import  info
     
     try:
         info(filename, variables, data_type)
-=======
-    '''
-    from jasmin_cis.info import  info
-    try:
         info(main_arguments.filename, main_arguments.variables)
->>>>>>> 293980af
     except CISError as e:
         __error_occurred(e)
 
@@ -136,8 +132,7 @@
 
 commands = { 'plot' : plot_cmd,
              'info' : info_cmd,
-             'col'  : col_cmd }
-
+             'col'  : col_cmd} 
 
 def main():
     '''
@@ -155,8 +150,7 @@
 
     # parse command line arguments
     arguments = parse_args()
-    command = arguments.command
-    delattr(arguments, command) # Remove the command argument now it is not needed
+    command = arguments.pop("command")
 
     logging.debug("CIS started at: " + datetime.now().strftime("%Y-%m-%d %H:%M"))
     logging.debug("Running command: " + command)
