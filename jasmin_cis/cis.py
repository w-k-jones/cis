#!/bin/env python2.7
'''
Command line interface for the Climate Intercomparison Suite (CIS)
'''
import sys
from jasmin_cis.exceptions import CISError

import logging
logger = logging.getLogger(__name__)

__author__ = "David Michel, Daniel Wallis and Duncan Watson-Parris"
__version__ = "x"
__status__ = "Development"
__website__ = "http://proj.badc.rl.ac.uk/cedaservices/wiki/JASMIN/CommunityIntercomparisonSuite"


def __setup_logging(log_file, log_level):
    '''
    Set up the logging used throughout cis
    
    @param log_file:    The filename of the file to store the logs
    @param log_level:   The level at which to log 
    '''

    logging.basicConfig(format='%(levelname)s: %(message)s',filename=log_file, level=log_level)

    # This sends warnings straight to the logger, this is used as iris can throw a lot of warnings
    #  that we don't want bubbling up. We may change this in the future as it's a bit overkill.
    logging.captureWarnings(True)


def __error_occurred(e):
    '''
    Wrapper method used to print error messages.
    
    @param e: An error object or any string
    '''
    sys.stderr.write(str(e) + "\n")
    exit(1)


def plot_cmd(main_arguments):
    '''
    Main routine for handling calls to the 'plot' command. 
    Reads in the data files specified and passes the rest of the arguments to the plot function.
        

    @param main_arguments:    The command line arguments (minus the plot command)        
    '''
    from plot import Plotter
    from data_io.read import read_data
    import jasmin_cis.exceptions as ex
    from iris.exceptions import IrisError
    import utils
    from collections import OrderedDict

    try:
        # create a dictionary of [key=variable, value=list of filename]
        dict_of_var_and_filename = OrderedDict() # Cannot use dict, as unordered and need order for scatter overlay
        for datafile in main_arguments.datagroups:
            utils.add_element_to_list_in_dict(dict_of_var_and_filename, datafile.variable, datafile.filename)

        # create a list of data object (ungridded or gridded(in that case, a Iris cube)), concatenating data from various files
        data = [ read_data(files,var) for var, files in dict_of_var_and_filename.iteritems() ]

    except (IrisError, ex.InvalidVariableError, ex.ClassNotFoundError) as e:
        __error_occurred(e)
    except IOError as e:
        __error_occurred("There was an error reading one of the files: \n" + str(e))

    main_arguments = vars(main_arguments)
    main_arguments.pop('command') # Remove the command argument now it is not needed
    plot_type = main_arguments.pop("type")
    output = main_arguments.pop("output")
    
    try:
        Plotter(data, plot_type, output, **main_arguments)
    except (ex.InvalidPlotTypeError, ex.InvalidPlotFormatError, ex.InconsistentDimensionsError, ex.InvalidFileExtensionError, ValueError) as e:
        __error_occurred(e)


def info_cmd(main_arguments):
    '''
    Main routine for handling calls to the 'info' command.
    Reads in the variables from the data file specified and lists them to stdout if no
    particular variable was specified, otherwise prints detailed information about each
    variable specified
        
    @param main_arguments:    The command line arguments (minus the info command)
    '''    
    variables = main_arguments.pop('variables', None)
    filename = main_arguments.pop('filename')
    data_type = main_arguments.pop('type', None)

    from jasmin_cis.info import  info
    
    try:
        info(filename, variables, data_type)
    except CISError as e:
        __error_occurred(e)


def col_cmd(main_arguments):
    '''
    Main routine for handling calls to the co-locate ('col') command. 
        
    @param main_arguments:    The command line arguments (minus the col command)         
    '''
    from jasmin_cis.exceptions import ClassNotFoundError, CISError
    from col import Colocate
    from utils import add_file_prefix

    # Add a prefix to the output file so that we have a signature to use when we read it in again
    output_file = add_file_prefix("cis-col-", main_arguments.output + ".nc")

    col = Colocate(main_arguments.samplefilename, output_file)

    for input_group in main_arguments.datagroups:
        variable = input_group['variable']
        filenames = input_group['filenames']
        col_name = input_group['colocator'][0] if  input_group['colocator'] is not None else None
        col_options = input_group['colocator'][1:] if  input_group['colocator'] is not None else None
        con_name = input_group['constraint'][0] if  input_group['constraint'] is not None else None
        con_options = input_group['constraint'][1:] if  input_group['constraint'] is not None else None
        kern_name = input_group['kernel'][0] if  input_group['kernel'] is not None else None
        kern_options = input_group['kernel'][1:] if  input_group['kernel'] is not None else None

        try:
            col.colocate(variable, filenames, col_name, con_name, con_options, kern_name, kern_options)
        except CISError as e:
            __error_occurred(e)
        except ClassNotFoundError as e:
            __error_occurred(str(e) + "\nInvalid co-location option.")


commands = { 'plot' : plot_cmd,
             'info' : info_cmd,
             'col'  : col_cmd} 

def main():
    '''
    The main method for the program.
    Sets up logging, parses the command line arguments and then calls the appropriate command with its arguments
    '''
    import os
    from parse import parse_args
    import logging, logging.config
    from datetime import datetime

    # configure logging
    logging.config.fileConfig( os.path.join(os.path.dirname(__file__), "logging.conf"))
    logging.captureWarnings(True) # to catch warning from 3rd party libraries

    # parse command line arguments
    arguments = parse_args()
<<<<<<< HEAD
    command = arguments.command
=======
    command = arguments.pop("command")
>>>>>>> ed9b6392

    logging.debug("CIS started at: " + datetime.now().strftime("%Y-%m-%d %H:%M"))
    logging.debug("Running command: " + command)
    logging.debug("With the following arguments: " + str(arguments))

    # execute command
    commands[command](arguments)


if __name__ ==  '__main__':
    main()<|MERGE_RESOLUTION|>--- conflicted
+++ resolved
@@ -153,11 +153,7 @@
 
     # parse command line arguments
     arguments = parse_args()
-<<<<<<< HEAD
     command = arguments.command
-=======
-    command = arguments.pop("command")
->>>>>>> ed9b6392
 
     logging.debug("CIS started at: " + datetime.now().strftime("%Y-%m-%d %H:%M"))
     logging.debug("Running command: " + command)
