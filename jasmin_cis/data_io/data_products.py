--- conflicted
+++ resolved
@@ -80,11 +80,7 @@
             arrays.append(time)
         time = utils.concatenate(arrays)
 
-<<<<<<< HEAD
         return UngriddedData(sdata[usr_variable],[lat,lon,alt,time],'HDF_SD')
-=======
-        return UngriddedData(sdata[usr_variable],lat,lon,alt,time,data_type='HDF_SD')
->>>>>>> afc83198
 
 
 class NetCDF_CF(AProduct):
@@ -106,11 +102,7 @@
         # get coordinates
         #coords = [ read_many_files(filenames, dim) for dim in var.dimensions ]
 
-<<<<<<< HEAD
         return UngriddedData(var, coords,'netCDF')
-=======
-        return UngriddedData(var, lat=coords[2], lon=coords[3], time=coords[1],data_type='netCDF')
->>>>>>> afc83198
 
     '''
     def get_coords_from_variable(self):
