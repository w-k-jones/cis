--- conflicted
+++ resolved
@@ -80,19 +80,8 @@
             arrays.append(time)
         time = utils.concatenate(arrays)
 
-<<<<<<< HEAD
+        return UngriddedData(sdata[usr_variable],lat,lon,alt,time,'HDF_SD')
 
-        vdata.pop('Latitude')
-        vdata.pop('Longitude')
-        sdata.pop('Height')
-        vdata.pop('TAI_start')
-        vdata.pop('Profile_time')
-
-
-        if usr_variable in sdata.keys():
-            return UngriddedData(sdata[usr_variable],lat,lon,alt,time,'HDF_SD')
-        elif usr_variable in vdata.keys():
-            return UngriddedData(vdata[usr_variable],lat,lon,alt,time,'HDF_VD')
 
 class NetCDF_CF(AProduct):
 
@@ -114,9 +103,6 @@
         #coords = [ read_many_files(filenames, dim) for dim in var.dimensions ]
 
         return UngriddedData(var, lat=coords[2], lon=coords[3], time=coords[1],'netCDF')
-=======
-        return UngriddedData(sdata[usr_variable],lat,lon,alt,time,'HDF_SD')
->>>>>>> e11ee484
 
 
 def get_data(product, filenames, variable):
